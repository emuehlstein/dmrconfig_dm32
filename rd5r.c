--- conflicted
+++ resolved
@@ -1880,15 +1880,9 @@
     setup_scanlist(snum-1, name_str, prio1, prio2, txchan);
 
     if (*chan_str == '-') {
-<<<<<<< HEAD
         // Empty.
     } else if (strcasecmp("Sel", chan_str) == 0) {
         // Selected channel only.
-=======
-        // Empty
-    } else if (strcasecmp("Sel", chan_str) == 0) {
-        // Selected channel.
->>>>>>> 26ec1fbd
         scanlist_append(snum-1, 0);
     } else {
         char *str   = chan_str;
